<Project Sdk="Microsoft.NET.Sdk.Web">

    <PropertyGroup>
        <TargetFramework>net8.0</TargetFramework>
        <Nullable>enable</Nullable>
        <ImplicitUsings>enable</ImplicitUsings>
        <UserSecretsId>aspnet-BlazorServer-AF0F1063-736A-4F96-BAF4-B06CE5D44F0D</UserSecretsId>
    </PropertyGroup>

    <ItemGroup>
<<<<<<< HEAD
        <PackageReference Include="Microsoft.AspNetCore.Authentication.OpenIdConnect" Version="8.0.0" />
        <PackageReference Include="Serilog.AspNetCore" Version="8.0.1" />
=======
        <PackageReference Include="Microsoft.AspNetCore.Authentication.OpenIdConnect" Version="8.0.3" />
        <PackageReference Include="Serilog.AspNetCore" Version="8.0.0" />
>>>>>>> d8187f9f
    </ItemGroup>

    <ItemGroup>
      <ProjectReference Include="..\..\src\Duende.AccessTokenManagement.OpenIdConnect\Duende.AccessTokenManagement.OpenIdConnect.csproj" />
    </ItemGroup>
    
</Project><|MERGE_RESOLUTION|>--- conflicted
+++ resolved
@@ -8,13 +8,8 @@
     </PropertyGroup>
 
     <ItemGroup>
-<<<<<<< HEAD
-        <PackageReference Include="Microsoft.AspNetCore.Authentication.OpenIdConnect" Version="8.0.0" />
+        <PackageReference Include="Microsoft.AspNetCore.Authentication.OpenIdConnect" Version="8.0.3" />
         <PackageReference Include="Serilog.AspNetCore" Version="8.0.1" />
-=======
-        <PackageReference Include="Microsoft.AspNetCore.Authentication.OpenIdConnect" Version="8.0.3" />
-        <PackageReference Include="Serilog.AspNetCore" Version="8.0.0" />
->>>>>>> d8187f9f
     </ItemGroup>
 
     <ItemGroup>

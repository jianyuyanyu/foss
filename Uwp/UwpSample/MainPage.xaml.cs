--- conflicted
+++ resolved
@@ -20,9 +20,6 @@
     {
         HttpClient _client;
 
-        string _authority = "https://demo.identityserver.io";
-        string _api = "https://api.identityserver.io/";
-        
         public MainPage()
         {
             this.InitializeComponent();
@@ -30,18 +27,6 @@
 
         private async void LoginButton_Click(object sender, RoutedEventArgs e)
         {
-<<<<<<< HEAD
-            
-            var webView = new UwpWebView(enableWindowsAuthentication: false);
-
-            var options = new OidcClientOptions(
-                authority:    _authority,
-                clientId:     "native.hybrid",
-                clientSecret: "",
-                scope:        "openid profile api offline_access",
-                redirectUri:  WebAuthenticationBroker.GetCurrentApplicationCallbackUri().AbsoluteUri,
-                webView:      webView);
-=======
             var authority = "https://demo.identityserver.io";
             var browser = new UwpWebView(enableWindowsAuthentication: false);
 
@@ -54,7 +39,6 @@
 
                 Browser = browser
             };
->>>>>>> e56e4d43
 
             var client = new OidcClient(options);
             var result = await client.LoginAsync();
@@ -72,25 +56,13 @@
                 sb.AppendLine($"{claim.Type}: {claim.Value}");
             }
 
-            sb.AppendLine($"refresh token: {result?.RefreshToken ?? "none"}");
-            sb.AppendLine($"access token: {result?.AccessToken ?? "none"}");
+            sb.AppendLine($"refresh token: {result.RefreshToken}");
+            sb.AppendLine($"access token: {result.AccessToken}");
             
             ResultTextBox.Text = sb.ToString();
 
-<<<<<<< HEAD
-            if (!string.IsNullOrEmpty(result.RefreshToken))
-            {
-                _client = new HttpClient(result.Handler);
-            }
-            else
-            {
-                _client = new HttpClient();
-            }
-            _client.BaseAddress = new Uri(_api);
-=======
             _client = new HttpClient(result.RefreshTokenHandler);
             _client.BaseAddress = new Uri("https://demo.identityserver.io/api/");
->>>>>>> e56e4d43
         }
 
         private async void CallApiButton_Click(object sender, RoutedEventArgs e)
@@ -100,7 +72,7 @@
                 return;
             }
 
-            var result = await _client.GetAsync("identity");
+            var result = await _client.GetAsync("test");
             if (result.IsSuccessStatusCode)
             {
                 ResultTextBox.Text = JArray.Parse(await result.Content.ReadAsStringAsync()).ToString();
